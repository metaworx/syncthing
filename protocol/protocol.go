// Copyright (C) 2014 Jakob Borg and Contributors (see the CONTRIBUTORS file).
// All rights reserved. Use of this source code is governed by an MIT-style
// license that can be found in the LICENSE file.

package protocol

import (
	"bufio"
	"errors"
	"fmt"
	"io"
	"sync"
	"time"

	"github.com/calmh/syncthing/xdr"
)

const BlockSize = 128 * 1024

const (
	messageTypeClusterConfig = 0
	messageTypeIndex         = 1
	messageTypeRequest       = 2
	messageTypeResponse      = 3
	messageTypePing          = 4
	messageTypePong          = 5
	messageTypeIndexUpdate   = 6
)

const (
	stateInitial = iota
	stateCCRcvd
	stateIdxRcvd
)

const (
	FlagDeleted    uint32 = 1 << 12
	FlagInvalid           = 1 << 13
	FlagDirectory         = 1 << 14
	FlagNoPermBits        = 1 << 15
)

const (
	FlagShareTrusted  uint32 = 1 << 0
	FlagShareReadOnly        = 1 << 1
	FlagShareBits            = 0x000000ff
)

var (
	ErrClusterHash = fmt.Errorf("configuration error: mismatched cluster hash")
	ErrClosed      = errors.New("connection closed")
)

type Model interface {
	// An index was received from the peer node
	Index(nodeID NodeID, repo string, files []FileInfo)
	// An index update was received from the peer node
	IndexUpdate(nodeID NodeID, repo string, files []FileInfo)
	// A request was made by the peer node
	Request(nodeID NodeID, repo string, name string, offset int64, size int) ([]byte, error)
	// A cluster configuration message was received
	ClusterConfig(nodeID NodeID, config ClusterConfigMessage)
	// The peer node closed the connection
	Close(nodeID NodeID, err error)
}

type Connection interface {
	ID() NodeID
	Name() string
	Index(repo string, files []FileInfo) error
	IndexUpdate(repo string, files []FileInfo) error
	Request(repo string, name string, offset int64, size int) ([]byte, error)
	ClusterConfig(config ClusterConfigMessage)
	Statistics() Statistics
}

type rawConnection struct {
	id       NodeID
	name     string
	receiver Model
	state    int

	cr *countingReader
	xr *xdr.Reader

	cw *countingWriter
	wb *bufio.Writer
	xw *xdr.Writer

	awaiting    []chan asyncResult
	awaitingMut sync.Mutex

	idxMut sync.Mutex // ensures serialization of Index calls

	nextID chan int
	outbox chan []encodable
	closed chan struct{}
	once   sync.Once

	incomingIndexes chan incomingIndex
}

type incomingIndex struct {
	update bool
	id     string
	repo   string
	files  []FileInfo
}

type asyncResult struct {
	val []byte
	err error
}

const (
	pingTimeout  = 30 * time.Second
	pingIdleTime = 60 * time.Second
)

func NewConnection(nodeID NodeID, reader io.Reader, writer io.Writer, receiver Model, name string) Connection {
	cr := &countingReader{Reader: reader}
	cw := &countingWriter{Writer: writer}

	rb := bufio.NewReader(cr)
	wb := bufio.NewWriterSize(cw, 65536)

	c := rawConnection{
<<<<<<< HEAD
		id:       nodeID,
		name:     name,
		receiver: nativeModel{receiver},
		state:    stateInitial,
		cr:       cr,
		xr:       xdr.NewReader(rb),
		cw:       cw,
		wb:       wb,
		xw:       xdr.NewWriter(wb),
		awaiting: make([]chan asyncResult, 0x1000),
		outbox:   make(chan []encodable),
		nextID:   make(chan int),
		closed:   make(chan struct{}),
=======
		id:              nodeID,
		receiver:        nativeModel{receiver},
		state:           stateInitial,
		reader:          flrd,
		cr:              cr,
		xr:              xdr.NewReader(flrd),
		writer:          flwr,
		cw:              cw,
		wb:              wb,
		xw:              xdr.NewWriter(wb),
		awaiting:        make([]chan asyncResult, 0x1000),
		idxSent:         make(map[string]map[string]uint64),
		outbox:          make(chan []encodable),
		nextID:          make(chan int),
		closed:          make(chan struct{}),
		incomingIndexes: make(chan incomingIndex, 100), // should be enough for anyone, right?
>>>>>>> 58cc108c
	}

	go c.indexSerializerLoop()
	go c.readerLoop()
	go c.writerLoop()
	go c.pingerLoop()
	go c.idGenerator()

	return wireFormatConnection{&c}
}

func (c *rawConnection) ID() NodeID {
	return c.id
}

func (c *rawConnection) Name() string {
	return c.name
}

// Index writes the list of file information to the connected peer node
func (c *rawConnection) Index(repo string, idx []FileInfo) error {
	select {
	case <-c.closed:
		return ErrClosed
	default:
	}
	c.idxMut.Lock()
	c.send(header{0, -1, messageTypeIndex}, IndexMessage{repo, idx})
	c.idxMut.Unlock()
	return nil
}

// IndexUpdate writes the list of file information to the connected peer node as an update
func (c *rawConnection) IndexUpdate(repo string, idx []FileInfo) error {
	select {
	case <-c.closed:
		return ErrClosed
	default:
	}
	c.idxMut.Lock()
	c.send(header{0, -1, messageTypeIndexUpdate}, IndexMessage{repo, idx})
	c.idxMut.Unlock()
	return nil
}

// Request returns the bytes for the specified block after fetching them from the connected peer.
func (c *rawConnection) Request(repo string, name string, offset int64, size int) ([]byte, error) {
	var id int
	select {
	case id = <-c.nextID:
	case <-c.closed:
		return nil, ErrClosed
	}

	c.awaitingMut.Lock()
	if ch := c.awaiting[id]; ch != nil {
		panic("id taken")
	}
	rc := make(chan asyncResult, 1)
	c.awaiting[id] = rc
	c.awaitingMut.Unlock()

	ok := c.send(header{0, id, messageTypeRequest},
		RequestMessage{repo, name, uint64(offset), uint32(size)})
	if !ok {
		return nil, ErrClosed
	}

	res, ok := <-rc
	if !ok {
		return nil, ErrClosed
	}
	return res.val, res.err
}

// ClusterConfig send the cluster configuration message to the peer and returns any error
func (c *rawConnection) ClusterConfig(config ClusterConfigMessage) {
	c.send(header{0, -1, messageTypeClusterConfig}, config)
}

func (c *rawConnection) ping() bool {
	var id int
	select {
	case id = <-c.nextID:
	case <-c.closed:
		return false
	}

	rc := make(chan asyncResult, 1)
	c.awaitingMut.Lock()
	c.awaiting[id] = rc
	c.awaitingMut.Unlock()

	ok := c.send(header{0, id, messageTypePing})
	if !ok {
		return false
	}

	res, ok := <-rc
	return ok && res.err == nil
}

func (c *rawConnection) readerLoop() (err error) {
	defer func() {
		c.close(err)
	}()

	for {
		select {
		case <-c.closed:
			return ErrClosed
		default:
		}

		var hdr header
		hdr.decodeXDR(c.xr)
		if err := c.xr.Error(); err != nil {
			return err
		}
		if hdr.version != 0 {
			return fmt.Errorf("protocol error: %s: unknown message version %#x", c.id, hdr.version)
		}

		switch hdr.msgType {
		case messageTypeIndex:
			if c.state < stateCCRcvd {
				return fmt.Errorf("protocol error: index message in state %d", c.state)
			}
			if err := c.handleIndex(); err != nil {
				return err
			}
			c.state = stateIdxRcvd

		case messageTypeIndexUpdate:
			if c.state < stateIdxRcvd {
				return fmt.Errorf("protocol error: index update message in state %d", c.state)
			}
			if err := c.handleIndexUpdate(); err != nil {
				return err
			}

		case messageTypeRequest:
			if c.state < stateIdxRcvd {
				return fmt.Errorf("protocol error: request message in state %d", c.state)
			}
			if err := c.handleRequest(hdr); err != nil {
				return err
			}

		case messageTypeResponse:
			if c.state < stateIdxRcvd {
				return fmt.Errorf("protocol error: response message in state %d", c.state)
			}
			if err := c.handleResponse(hdr); err != nil {
				return err
			}

		case messageTypePing:
			c.send(header{0, hdr.msgID, messageTypePong})

		case messageTypePong:
			c.handlePong(hdr)

		case messageTypeClusterConfig:
			if c.state != stateInitial {
				return fmt.Errorf("protocol error: cluster config message in state %d", c.state)
			}
			if err := c.handleClusterConfig(); err != nil {
				return err
			}
			c.state = stateCCRcvd

		default:
			return fmt.Errorf("protocol error: %s: unknown message type %#x", c.id, hdr.msgType)
		}
	}
}

<<<<<<< HEAD
type incomingIndex struct {
	update bool
	id     NodeID
	repo   string
	files  []FileInfo
}

var incomingIndexes = make(chan incomingIndex, 100) // should be enough for anyone, right?

=======
>>>>>>> 58cc108c
func (c *rawConnection) indexSerializerLoop() {
	// We must avoid blocking the reader loop when processing large indexes.
	// There is otherwise a potential deadlock where both sides has the model
	// locked because it's sending a large index update and can't receive the
	// large index update from the other side. But we must also ensure to
	// process the indexes in the order they are received, hence the separate
	// routine and buffered channel.
	for {
		select {
		case ii := <-c.incomingIndexes:
			if ii.update {
				if debug {
					l.Debugf("calling IndexUpdate(%v, %v, %d files)", ii.id, ii.repo, len(ii.files))
				}
				c.receiver.IndexUpdate(ii.id, ii.repo, ii.files)
			} else {
				if debug {
					l.Debugf("calling Index(%v, %v, %d files)", ii.id, ii.repo, len(ii.files))
				}
				c.receiver.Index(ii.id, ii.repo, ii.files)
			}
		case <-c.closed:
			return
		}
	}
}

func (c *rawConnection) handleIndex() error {
	var im IndexMessage
	im.decodeXDR(c.xr)
	if err := c.xr.Error(); err != nil {
		return err
	} else {

		// We run this (and the corresponding one for update, below)
		// in a separate goroutine to avoid blocking the read loop.
		// There is otherwise a potential deadlock where both sides
		// has the model locked because it's sending a large index
		// update and can't receive the large index update from the
		// other side.

<<<<<<< HEAD
		if debug {
			l.Debugf("queueing Index(%v, %v, %d files)", c.id, im.Repository, len(im.Files))
		}
		incomingIndexes <- incomingIndex{false, c.id, im.Repository, im.Files}
=======
		c.incomingIndexes <- incomingIndex{false, c.id, im.Repository, im.Files}
>>>>>>> 58cc108c
	}
	return nil
}

func (c *rawConnection) handleIndexUpdate() error {
	var im IndexMessage
	im.decodeXDR(c.xr)
	if err := c.xr.Error(); err != nil {
		return err
	} else {
<<<<<<< HEAD
		if debug {
			l.Debugf("queueing IndexUpdate(%v, %v, %d files)", c.id, im.Repository, len(im.Files))
		}
		incomingIndexes <- incomingIndex{true, c.id, im.Repository, im.Files}
=======
		c.incomingIndexes <- incomingIndex{true, c.id, im.Repository, im.Files}
>>>>>>> 58cc108c
	}
	return nil
}

func (c *rawConnection) handleRequest(hdr header) error {
	var req RequestMessage
	req.decodeXDR(c.xr)
	if err := c.xr.Error(); err != nil {
		return err
	}
	go c.processRequest(hdr.msgID, req)
	return nil
}

func (c *rawConnection) handleResponse(hdr header) error {
	data := c.xr.ReadBytesMax(256 * 1024) // Sufficiently larger than max expected block size

	if err := c.xr.Error(); err != nil {
		return err
	}

	c.awaitingMut.Lock()
	if rc := c.awaiting[hdr.msgID]; rc != nil {
		c.awaiting[hdr.msgID] = nil
		rc <- asyncResult{data, nil}
		close(rc)
	}
	c.awaitingMut.Unlock()

	return nil
}

func (c *rawConnection) handlePong(hdr header) {
	c.awaitingMut.Lock()
	if rc := c.awaiting[hdr.msgID]; rc != nil {
		c.awaiting[hdr.msgID] = nil
		rc <- asyncResult{}
		close(rc)
	}
	c.awaitingMut.Unlock()
}

func (c *rawConnection) handleClusterConfig() error {
	var cm ClusterConfigMessage
	cm.decodeXDR(c.xr)
	if err := c.xr.Error(); err != nil {
		return err
	} else {
		go c.receiver.ClusterConfig(c.id, cm)
	}
	return nil
}

type encodable interface {
	encodeXDR(*xdr.Writer) (int, error)
}
type encodableBytes []byte

func (e encodableBytes) encodeXDR(xw *xdr.Writer) (int, error) {
	return xw.WriteBytes(e)
}

func (c *rawConnection) send(h header, es ...encodable) bool {
	if h.msgID < 0 {
		select {
		case id := <-c.nextID:
			h.msgID = id
		case <-c.closed:
			return false
		}
	}
	msg := append([]encodable{h}, es...)

	select {
	case c.outbox <- msg:
		return true
	case <-c.closed:
		return false
	}
}

func (c *rawConnection) writerLoop() {
	for {
		select {
		case es := <-c.outbox:
			for _, e := range es {
				e.encodeXDR(c.xw)
			}
			if err := c.flush(); err != nil {
				c.close(err)
				return
			}
		case <-c.closed:
			return
		}
	}
}

type flusher interface {
	Flush() error
}

func (c *rawConnection) flush() error {
	if err := c.xw.Error(); err != nil {
		return err
	}
	if err := c.wb.Flush(); err != nil {
		return err
	}
	return nil
}

func (c *rawConnection) close(err error) {
	c.once.Do(func() {
		close(c.closed)

		c.awaitingMut.Lock()
		for i, ch := range c.awaiting {
			if ch != nil {
				close(ch)
				c.awaiting[i] = nil
			}
		}
		c.awaitingMut.Unlock()

		go c.receiver.Close(c.id, err)
	})
}

func (c *rawConnection) idGenerator() {
	nextID := 0
	for {
		nextID = (nextID + 1) & 0xfff
		select {
		case c.nextID <- nextID:
		case <-c.closed:
			return
		}
	}
}

func (c *rawConnection) pingerLoop() {
	var rc = make(chan bool, 1)
	ticker := time.Tick(pingIdleTime / 2)
	for {
		select {
		case <-ticker:
			if d := time.Since(c.xr.LastRead()); d < pingIdleTime {
				if debug {
					l.Debugln(c.id, "ping skipped after rd", d)
				}
				continue
			}
			if d := time.Since(c.xw.LastWrite()); d < pingIdleTime {
				if debug {
					l.Debugln(c.id, "ping skipped after wr", d)
				}
				continue
			}
			go func() {
				if debug {
					l.Debugln(c.id, "ping ->")
				}
				rc <- c.ping()
			}()
			select {
			case ok := <-rc:
				if debug {
					l.Debugln(c.id, "<- pong")
				}
				if !ok {
					c.close(fmt.Errorf("ping failure"))
				}
			case <-time.After(pingTimeout):
				c.close(fmt.Errorf("ping timeout"))
			case <-c.closed:
				return
			}

		case <-c.closed:
			return
		}
	}
}

func (c *rawConnection) processRequest(msgID int, req RequestMessage) {
	data, _ := c.receiver.Request(c.id, req.Repository, req.Name, int64(req.Offset), int(req.Size))

	c.send(header{0, msgID, messageTypeResponse}, encodableBytes(data))
}

type Statistics struct {
	At            time.Time
	InBytesTotal  uint64
	OutBytesTotal uint64
}

func (c *rawConnection) Statistics() Statistics {
	return Statistics{
		At:            time.Now(),
		InBytesTotal:  c.cr.Tot(),
		OutBytesTotal: c.cw.Tot(),
	}
}

func IsDeleted(bits uint32) bool {
	return bits&FlagDeleted != 0
}

func IsInvalid(bits uint32) bool {
	return bits&FlagInvalid != 0
}

func IsDirectory(bits uint32) bool {
	return bits&FlagDirectory != 0
}

func HasPermissionBits(bits uint32) bool {
	return bits&FlagNoPermBits == 0
}<|MERGE_RESOLUTION|>--- conflicted
+++ resolved
@@ -11,7 +11,6 @@
 	"io"
 	"sync"
 	"time"
-
 	"github.com/calmh/syncthing/xdr"
 )
 
@@ -102,7 +101,7 @@
 
 type incomingIndex struct {
 	update bool
-	id     string
+	id     NodeID
 	repo   string
 	files  []FileInfo
 }
@@ -125,38 +124,20 @@
 	wb := bufio.NewWriterSize(cw, 65536)
 
 	c := rawConnection{
-<<<<<<< HEAD
-		id:       nodeID,
-		name:     name,
-		receiver: nativeModel{receiver},
-		state:    stateInitial,
-		cr:       cr,
-		xr:       xdr.NewReader(rb),
-		cw:       cw,
-		wb:       wb,
-		xw:       xdr.NewWriter(wb),
-		awaiting: make([]chan asyncResult, 0x1000),
-		outbox:   make(chan []encodable),
-		nextID:   make(chan int),
-		closed:   make(chan struct{}),
-=======
 		id:              nodeID,
+		name:            name,
 		receiver:        nativeModel{receiver},
 		state:           stateInitial,
-		reader:          flrd,
 		cr:              cr,
-		xr:              xdr.NewReader(flrd),
-		writer:          flwr,
+		xr:              xdr.NewReader(rb),
 		cw:              cw,
 		wb:              wb,
 		xw:              xdr.NewWriter(wb),
 		awaiting:        make([]chan asyncResult, 0x1000),
-		idxSent:         make(map[string]map[string]uint64),
 		outbox:          make(chan []encodable),
 		nextID:          make(chan int),
 		closed:          make(chan struct{}),
 		incomingIndexes: make(chan incomingIndex, 100), // should be enough for anyone, right?
->>>>>>> 58cc108c
 	}
 
 	go c.indexSerializerLoop()
@@ -335,18 +316,6 @@
 	}
 }
 
-<<<<<<< HEAD
-type incomingIndex struct {
-	update bool
-	id     NodeID
-	repo   string
-	files  []FileInfo
-}
-
-var incomingIndexes = make(chan incomingIndex, 100) // should be enough for anyone, right?
-
-=======
->>>>>>> 58cc108c
 func (c *rawConnection) indexSerializerLoop() {
 	// We must avoid blocking the reader loop when processing large indexes.
 	// There is otherwise a potential deadlock where both sides has the model
@@ -388,14 +357,10 @@
 		// update and can't receive the large index update from the
 		// other side.
 
-<<<<<<< HEAD
 		if debug {
 			l.Debugf("queueing Index(%v, %v, %d files)", c.id, im.Repository, len(im.Files))
 		}
-		incomingIndexes <- incomingIndex{false, c.id, im.Repository, im.Files}
-=======
 		c.incomingIndexes <- incomingIndex{false, c.id, im.Repository, im.Files}
->>>>>>> 58cc108c
 	}
 	return nil
 }
@@ -406,14 +371,10 @@
 	if err := c.xr.Error(); err != nil {
 		return err
 	} else {
-<<<<<<< HEAD
 		if debug {
 			l.Debugf("queueing IndexUpdate(%v, %v, %d files)", c.id, im.Repository, len(im.Files))
 		}
-		incomingIndexes <- incomingIndex{true, c.id, im.Repository, im.Files}
-=======
 		c.incomingIndexes <- incomingIndex{true, c.id, im.Repository, im.Files}
->>>>>>> 58cc108c
 	}
 	return nil
 }
