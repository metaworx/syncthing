{
	"version": 0,
	"dependencies": [
		{
			"importpath": "github.com/AudriusButkevicius/cli",
			"repository": "https://github.com/AudriusButkevicius/cli",
			"vcs": "git",
			"revision": "7f561c78b5a4aad858d9fd550c92b5da6d55efbb",
			"branch": "master",
			"notests": true
		},
		{
			"importpath": "github.com/AudriusButkevicius/go-nat-pmp",
			"repository": "https://github.com/AudriusButkevicius/go-nat-pmp",
			"vcs": "",
			"revision": "452c97607362b2ab5a7839b8d1704f0396b640ca",
			"branch": "master"
		},
		{
			"importpath": "github.com/AudriusButkevicius/pfilter",
			"repository": "https://github.com/AudriusButkevicius/pfilter",
			"vcs": "git",
			"revision": "09b3cfdd04de89f0196caecb0b335d7149a6593a",
			"branch": "master",
			"notests": true
		},
		{
			"importpath": "github.com/bkaradzic/go-lz4",
			"repository": "https://github.com/bkaradzic/go-lz4",
			"vcs": "",
			"revision": "74ddf82598bc4745b965729e9c6a463bedd33049",
			"branch": "master"
		},
		{
			"importpath": "github.com/calmh/du",
			"repository": "https://github.com/calmh/du",
			"vcs": "",
			"revision": "3c0690cca16228b97741327b1b6781397afbdb24",
			"branch": "master"
		},
		{
			"importpath": "github.com/calmh/luhn",
			"repository": "https://github.com/calmh/luhn",
			"vcs": "",
			"revision": "0c8388ff95fa92d4094011e5a04fc99dea3d1632",
			"branch": "master"
		},
		{
			"importpath": "github.com/calmh/xdr",
			"repository": "https://github.com/calmh/xdr",
			"vcs": "",
			"revision": "f9b9f8f7aa27725f5cabb699bd9099ca7ce09143",
			"branch": "master"
		},
		{
			"importpath": "github.com/ccding/go-stun",
			"repository": "https://github.com/ccding/go-stun",
			"vcs": "",
			"revision": "dee5672f0c732344747f49b978921885508fd846",
			"branch": "master"
		},
		{
			"importpath": "github.com/chmduquesne/rollinghash",
			"repository": "https://github.com/chmduquesne/rollinghash",
			"vcs": "git",
			"revision": "53c059e6c7a76f270f603d2ce1971ea165615d1d",
			"branch": "master",
			"notests": true
		},
		{
			"importpath": "github.com/cznic/b",
			"repository": "https://github.com/cznic/b",
			"vcs": "",
			"revision": "bcff30a622dbdcb425aba904792de1df606dab7c",
			"branch": "master"
		},
		{
			"importpath": "github.com/cznic/bufs",
			"repository": "https://github.com/cznic/bufs",
			"vcs": "",
			"revision": "3dcccbd7064a1689f9c093a988ea11ac00e21f51",
			"branch": "master"
		},
		{
			"importpath": "github.com/cznic/fileutil",
			"repository": "https://github.com/cznic/fileutil",
			"vcs": "",
			"revision": "1c9c88fbf552b3737c7b97e1f243860359687976",
			"branch": "master"
		},
		{
			"importpath": "github.com/cznic/internal/buffer",
			"repository": "https://github.com/cznic/internal",
			"vcs": "",
			"revision": "cef02a853c3a93623c42eacd574e7ea05f55531b",
			"branch": "master",
			"path": "/buffer"
		},
		{
			"importpath": "github.com/cznic/internal/file",
			"repository": "https://github.com/cznic/internal",
			"vcs": "",
			"revision": "cef02a853c3a93623c42eacd574e7ea05f55531b",
			"branch": "master",
			"path": "/file"
		},
		{
			"importpath": "github.com/cznic/internal/slice",
			"repository": "https://github.com/cznic/internal",
			"vcs": "",
			"revision": "cef02a853c3a93623c42eacd574e7ea05f55531b",
			"branch": "master",
			"path": "/slice"
		},
		{
			"importpath": "github.com/cznic/lldb",
			"repository": "https://github.com/cznic/lldb",
			"vcs": "",
			"revision": "7376b3bed3d27a7b640e264bfaf278d6d5232550",
			"branch": "master"
		},
		{
			"importpath": "github.com/cznic/mathutil",
			"repository": "https://github.com/cznic/mathutil",
			"vcs": "",
			"revision": "78ad7f262603437f0ecfebc835d80094f89c8f54",
			"branch": "master"
		},
		{
			"importpath": "github.com/cznic/ql",
			"repository": "https://github.com/cznic/ql",
			"vcs": "",
			"revision": "c81467d34c630800dd4ba81033e234a8159ff2e3",
			"branch": "master"
		},
		{
			"importpath": "github.com/cznic/sortutil",
			"repository": "https://github.com/cznic/sortutil",
			"vcs": "",
			"revision": "4c7342852e65c2088c981288f2c5610d10b9f7f4",
			"branch": "master"
		},
		{
			"importpath": "github.com/cznic/strutil",
			"repository": "https://github.com/cznic/strutil",
			"vcs": "",
			"revision": "1eb03e3cc9d345307a45ec82bd3016cde4bd4464",
			"branch": "master"
		},
		{
			"importpath": "github.com/cznic/zappy",
			"repository": "https://github.com/cznic/zappy",
			"vcs": "",
			"revision": "2533cb5b45cc6c07421468ce262899ddc9d53fb7",
			"branch": "master"
		},
		{
			"importpath": "github.com/d4l3k/messagediff",
			"repository": "https://github.com/d4l3k/messagediff",
			"vcs": "",
			"revision": "7b706999d935b04cf2dbc71a5a5afcbd288aeb48",
			"branch": "master"
		},
		{
			"importpath": "github.com/edsrzf/mmap-go",
			"repository": "https://github.com/edsrzf/mmap-go",
			"vcs": "",
			"revision": "935e0e8a636ca4ba70b713f3e38a19e1b77739e8",
			"branch": "master"
		},
		{
			"importpath": "github.com/gobwas/glob",
			"repository": "https://github.com/gobwas/glob",
			"vcs": "git",
			"revision": "bea32b9cd2d6f55753d94a28e959b13f0244797a",
			"branch": "master"
		},
		{
			"importpath": "github.com/gogo/protobuf",
			"repository": "https://github.com/gogo/protobuf",
			"vcs": "git",
			"revision": "f6b4bb7b2dde1736b809b3da996ed72f278e9be9",
			"branch": "master",
			"notests": true,
			"allfiles": true
		},
		{
			"importpath": "github.com/golang/groupcache/lru",
			"repository": "https://github.com/golang/groupcache",
			"vcs": "",
			"revision": "02826c3e79038b59d737d3b1c0a1d937f71a4433",
			"branch": "master",
			"path": "/lru"
		},
		{
			"importpath": "github.com/golang/snappy",
			"repository": "https://github.com/golang/snappy",
			"vcs": "",
			"revision": "5f1c01d9f64b941dd9582c638279d046eda6ca31",
			"branch": "master"
		},
		{
			"importpath": "github.com/jackpal/gateway",
			"repository": "https://github.com/jackpal/gateway",
			"vcs": "",
			"revision": "3e333950771011fed13be63e62b9f473c5e0d9bf",
			"branch": "master"
		},
		{
			"importpath": "github.com/kardianos/osext",
			"repository": "https://github.com/kardianos/osext",
			"vcs": "",
			"revision": "29ae4ffbc9a6fe9fb2bc5029050ce6996ea1d3bc",
			"branch": "master"
		},
		{
			"importpath": "github.com/klauspost/cpuid",
			"repository": "https://github.com/klauspost/cpuid",
			"vcs": "",
			"revision": "09cded8978dc9e80714c4d85b0322337b0a1e5e0",
			"branch": "master"
		},
		{
			"importpath": "github.com/klauspost/crc32",
			"repository": "https://github.com/klauspost/crc32",
			"vcs": "",
			"revision": "cb6bfca970f6908083f26f39a79009d608efd5cd",
			"branch": "master"
		},
		{
			"importpath": "github.com/klauspost/reedsolomon",
			"repository": "https://github.com/klauspost/reedsolomon",
			"vcs": "git",
			"revision": "5abf0ee302ccf4834e84f63ff74eca3e8b88e4e2",
			"branch": "master"
		},
		{
			"importpath": "github.com/lib/pq",
			"repository": "https://github.com/lib/pq",
			"vcs": "",
			"revision": "ee1442bda7bd1b6a84e913bdb421cb1874ec629d",
			"branch": "master"
		},
		{
			"importpath": "github.com/minio/sha256-simd",
			"repository": "https://github.com/minio/sha256-simd",
			"vcs": "git",
			"revision": "187c585ea0bb8b4eefbc39f13427ef728668101e",
			"branch": "master"
		},
		{
			"importpath": "github.com/onsi/ginkgo",
			"repository": "https://github.com/onsi/ginkgo",
			"vcs": "",
			"revision": "ac3d45ddd7ef5c4d7fc4d037b615a81f4d67981e",
			"branch": "master"
		},
		{
			"importpath": "github.com/onsi/gomega",
			"repository": "https://github.com/onsi/gomega",
			"vcs": "",
			"revision": "a1094b2db2d4845621602c667bd4ccf09834544e",
			"branch": "master"
		},
		{
			"importpath": "github.com/oschwald/geoip2-golang",
			"repository": "https://github.com/oschwald/geoip2-golang",
			"vcs": "",
			"revision": "51714a0e79df40e00a94ae5086ec2a5532c9ee57",
			"branch": "master"
		},
		{
			"importpath": "github.com/oschwald/maxminddb-golang",
			"repository": "https://github.com/oschwald/maxminddb-golang",
			"vcs": "",
			"revision": "a26428e0305b837e06fe69221489819126a346c8",
			"branch": "master"
		},
		{
			"importpath": "github.com/pkg/errors",
			"repository": "https://github.com/pkg/errors",
			"vcs": "",
			"revision": "248dadf4e9068a0b3e79f02ed0a610d935de5302",
			"branch": "master"
		},
		{
			"importpath": "github.com/rcrowley/go-metrics",
			"repository": "https://github.com/rcrowley/go-metrics",
			"vcs": "",
			"revision": "eeba7bd0dd01ace6e690fa833b3f22aaec29af43",
			"branch": "master"
		},
		{
			"importpath": "github.com/sasha-s/go-deadlock",
			"repository": "https://github.com/sasha-s/go-deadlock",
			"vcs": "git",
			"revision": "09aefc0ac06ad74d91ca31acdb11fc981c159149",
			"branch": "master"
		},
		{
			"importpath": "github.com/stathat/go",
			"repository": "https://github.com/stathat/go",
			"vcs": "",
			"revision": "91dfa3a59c5b233fef9a346a1460f6e2bc889d93",
			"branch": "master"
		},
		{
			"importpath": "github.com/syndtr/goleveldb",
			"repository": "https://github.com/syndtr/goleveldb",
			"vcs": "git",
			"revision": "3c5717caf1475fd25964109a0fc640bd150fce43",
			"branch": "master"
		},
		{
			"importpath": "github.com/thejerf/suture",
			"repository": "https://github.com/thejerf/suture",
			"vcs": "",
			"revision": "fe1c0d795ff7a7e54fc54ef6afb36ee0adf0c276",
			"branch": "master"
		},
		{
			"importpath": "github.com/vitrun/qart/coding",
			"repository": "https://github.com/vitrun/qart",
			"vcs": "",
			"revision": "ccb109cf25f0cd24474da73b9fee4e7a3e8a8ce0",
			"branch": "master",
			"path": "/coding"
		},
		{
			"importpath": "github.com/vitrun/qart/gf256",
			"repository": "https://github.com/vitrun/qart",
			"vcs": "",
			"revision": "ccb109cf25f0cd24474da73b9fee4e7a3e8a8ce0",
			"branch": "master",
			"path": "/gf256"
		},
		{
			"importpath": "github.com/vitrun/qart/qr",
			"repository": "https://github.com/vitrun/qart",
			"vcs": "",
			"revision": "ccb109cf25f0cd24474da73b9fee4e7a3e8a8ce0",
			"branch": "master",
			"path": "/qr"
		},
		{
<<<<<<< HEAD
			"importpath": "github.com/zillode/notify",
			"repository": "https://github.com/zillode/notify",
			"revision": "b9a0314c8ec052e481686de9f3ffe809f69d4791"
			"branch": "master"
=======
			"importpath": "github.com/xtaci/kcp-go",
			"repository": "https://github.com/xtaci/kcp-go",
			"vcs": "git",
			"revision": "f918e6d43cb5e8398d91e1767ec61bed7b7b4d49",
			"branch": "master",
			"notests": true
		},
		{
			"importpath": "github.com/xtaci/smux",
			"repository": "https://github.com/xtaci/smux",
			"vcs": "git",
			"revision": "bfc89bc3f7f7791e35a10b24496cc7454a9b4a64",
			"branch": "master",
			"notests": true
>>>>>>> bdb56d91
		},
		{
			"importpath": "golang.org/x/crypto/bcrypt",
			"repository": "https://go.googlesource.com/crypto",
			"vcs": "",
			"revision": "e311231e83195f401421a286060d65643f9c9d40",
			"branch": "master",
			"path": "/bcrypt"
		},
		{
			"importpath": "golang.org/x/crypto/blowfish",
			"repository": "https://go.googlesource.com/crypto",
			"vcs": "",
			"revision": "e311231e83195f401421a286060d65643f9c9d40",
			"branch": "master",
			"path": "/blowfish"
		},
		{
			"importpath": "golang.org/x/crypto/cast5",
			"repository": "https://go.googlesource.com/crypto",
			"vcs": "",
			"revision": "b2fa06b6af4b7c9bfeb8569ab7b17f04550717bf",
			"branch": "master",
			"path": "/cast5"
		},
		{
			"importpath": "golang.org/x/crypto/pbkdf2",
			"repository": "https://go.googlesource.com/crypto",
			"vcs": "",
			"revision": "b2fa06b6af4b7c9bfeb8569ab7b17f04550717bf",
			"branch": "master",
			"path": "/pbkdf2"
		},
		{
			"importpath": "golang.org/x/crypto/salsa20",
			"repository": "https://go.googlesource.com/crypto",
			"vcs": "",
			"revision": "b2fa06b6af4b7c9bfeb8569ab7b17f04550717bf",
			"branch": "master",
			"path": "/salsa20"
		},
		{
			"importpath": "golang.org/x/crypto/tea",
			"repository": "https://go.googlesource.com/crypto",
			"vcs": "",
			"revision": "b2fa06b6af4b7c9bfeb8569ab7b17f04550717bf",
			"branch": "master",
			"path": "/tea"
		},
		{
			"importpath": "golang.org/x/crypto/twofish",
			"repository": "https://go.googlesource.com/crypto",
			"vcs": "",
			"revision": "b2fa06b6af4b7c9bfeb8569ab7b17f04550717bf",
			"branch": "master",
			"path": "/twofish"
		},
		{
			"importpath": "golang.org/x/crypto/xtea",
			"repository": "https://go.googlesource.com/crypto",
			"vcs": "",
			"revision": "b2fa06b6af4b7c9bfeb8569ab7b17f04550717bf",
			"branch": "master",
			"path": "/xtea"
		},
		{
			"importpath": "golang.org/x/net/bpf",
			"repository": "https://go.googlesource.com/net",
			"vcs": "",
			"revision": "749a502dd1eaf3e5bfd4f8956748c502357c0bbe",
			"branch": "master",
			"path": "/bpf"
		},
		{
			"importpath": "golang.org/x/net/context",
			"repository": "https://go.googlesource.com/net",
			"vcs": "",
			"revision": "749a502dd1eaf3e5bfd4f8956748c502357c0bbe",
			"branch": "master",
			"path": "/context"
		},
		{
			"importpath": "golang.org/x/net/internal/iana",
			"repository": "https://go.googlesource.com/net",
			"vcs": "",
			"revision": "08f168e593b5aab61849054b77981de812666697",
			"branch": "master",
			"path": "/internal/iana"
		},
		{
			"importpath": "golang.org/x/net/internal/netreflect",
			"repository": "https://go.googlesource.com/net",
			"vcs": "",
			"revision": "749a502dd1eaf3e5bfd4f8956748c502357c0bbe",
			"branch": "master",
			"path": "/internal/netreflect"
		},
		{
			"importpath": "golang.org/x/net/ipv4",
			"repository": "https://go.googlesource.com/net",
			"vcs": "git",
			"revision": "f2499483f923065a842d38eb4c7f1927e6fc6e6d",
			"branch": "master",
			"path": "/ipv4"
		},
		{
			"importpath": "golang.org/x/net/ipv6",
			"repository": "https://go.googlesource.com/net",
			"vcs": "git",
			"revision": "d379faa25cbdc04d653984913a2ceb43b0bc46d7",
			"branch": "master",
			"path": "/ipv6"
		},
		{
			"importpath": "golang.org/x/net/proxy",
			"repository": "https://go.googlesource.com/net",
			"vcs": "",
			"revision": "749a502dd1eaf3e5bfd4f8956748c502357c0bbe",
			"branch": "master",
			"path": "/proxy"
		},
		{
			"importpath": "golang.org/x/net/route",
			"repository": "https://go.googlesource.com/net",
			"vcs": "",
			"revision": "749a502dd1eaf3e5bfd4f8956748c502357c0bbe",
			"branch": "master",
			"path": "/route"
		},
		{
			"importpath": "golang.org/x/sys/unix",
			"repository": "https://go.googlesource.com/sys",
			"vcs": "",
			"revision": "a408501be4d17ee978c04a618e7a1b22af058c0e",
			"branch": "master",
			"path": "/unix"
		},
		{
			"importpath": "golang.org/x/sys/windows",
			"repository": "https://go.googlesource.com/sys",
			"vcs": "",
			"revision": "a408501be4d17ee978c04a618e7a1b22af058c0e",
			"branch": "master",
			"path": "/windows"
		},
		{
			"importpath": "golang.org/x/text/transform",
			"repository": "https://go.googlesource.com/text",
			"vcs": "",
			"revision": "a71fd10341b064c10f4a81ceac72bcf70f26ea34",
			"branch": "master",
			"path": "/transform"
		},
		{
			"importpath": "golang.org/x/text/unicode/norm",
			"repository": "https://go.googlesource.com/text",
			"vcs": "",
			"revision": "a71fd10341b064c10f4a81ceac72bcf70f26ea34",
			"branch": "master",
			"path": "/unicode/norm"
		},
		{
			"importpath": "golang.org/x/time/rate",
			"repository": "https://go.googlesource.com/time",
			"vcs": "git",
			"revision": "f51c12702a4d776e4c1fa9b0fabab841babae631",
			"branch": "master",
			"path": "/rate",
			"notests": true
		}
	]
}<|MERGE_RESOLUTION|>--- conflicted
+++ resolved
@@ -343,27 +343,26 @@
 			"path": "/qr"
 		},
 		{
-<<<<<<< HEAD
+			"importpath": "github.com/xtaci/kcp-go",
+			"repository": "https://github.com/xtaci/kcp-go",
+			"vcs": "git",
+			"revision": "f918e6d43cb5e8398d91e1767ec61bed7b7b4d49",
+			"branch": "master",
+			"notests": true
+		},
+		{
+			"importpath": "github.com/xtaci/smux",
+			"repository": "https://github.com/xtaci/smux",
+			"vcs": "git",
+			"revision": "bfc89bc3f7f7791e35a10b24496cc7454a9b4a64",
+			"branch": "master",
+			"notests": true
+		},
+		{
 			"importpath": "github.com/zillode/notify",
 			"repository": "https://github.com/zillode/notify",
 			"revision": "b9a0314c8ec052e481686de9f3ffe809f69d4791"
 			"branch": "master"
-=======
-			"importpath": "github.com/xtaci/kcp-go",
-			"repository": "https://github.com/xtaci/kcp-go",
-			"vcs": "git",
-			"revision": "f918e6d43cb5e8398d91e1767ec61bed7b7b4d49",
-			"branch": "master",
-			"notests": true
-		},
-		{
-			"importpath": "github.com/xtaci/smux",
-			"repository": "https://github.com/xtaci/smux",
-			"vcs": "git",
-			"revision": "bfc89bc3f7f7791e35a10b24496cc7454a9b4a64",
-			"branch": "master",
-			"notests": true
->>>>>>> bdb56d91
 		},
 		{
 			"importpath": "golang.org/x/crypto/bcrypt",
