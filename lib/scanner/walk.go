// Copyright (C) 2014 The Syncthing Authors.
//
// This Source Code Form is subject to the terms of the Mozilla Public
// License, v. 2.0. If a copy of the MPL was not distributed with this file,
// You can obtain one at https://mozilla.org/MPL/2.0/.

package scanner

import (
	"errors"
	"path/filepath"
	"runtime"
	"strings"
	"sync"
	"sync/atomic"
	"time"
	"unicode/utf8"

	"github.com/rcrowley/go-metrics"
	"github.com/syncthing/syncthing/lib/events"
	"github.com/syncthing/syncthing/lib/fs"
	"github.com/syncthing/syncthing/lib/ignore"
	"github.com/syncthing/syncthing/lib/osutil"
	"github.com/syncthing/syncthing/lib/protocol"
	"golang.org/x/text/unicode/norm"
)

<<<<<<< HEAD
var (
	maskModePerm os.FileMode
	warnOnce     sync.Once
)
=======
var maskModePerm fs.FileMode
>>>>>>> ce0456b5

func init() {
	if runtime.GOOS == "windows" {
		// There is no user/group/others in Windows' read-only
		// attribute, and all "w" bits are set in fs.FileMode
		// if the file is not read-only.  Do not send these
		// group/others-writable bits to other devices in order to
		// avoid unexpected world-writable files on other platforms.
		maskModePerm = fs.ModePerm & 0755
	} else {
		maskModePerm = fs.ModePerm
	}
}

type Config struct {
	// Folder for which the walker has been created
	Folder string
	// Dir is the base directory for the walk
	Dir string
	// Limit walking to these paths within Dir, or no limit if Sub is empty
	Subs []string
	// BlockSize controls the size of the block used when hashing.
	BlockSize int
	// If Matcher is not nil, it is used to identify files to ignore which were specified by the user.
	Matcher *ignore.Matcher
	// Number of hours to keep temporary files for
	TempLifetime time.Duration
	// If CurrentFiler is not nil, it is queried for the current file before rescanning.
	CurrentFiler CurrentFiler
	// The Filesystem provides an abstraction on top of the actual filesystem.
	Filesystem fs.Filesystem
	// If IgnorePerms is true, changes to permission bits will not be
	// detected. Scanned files will get zero permission bits and the
	// NoPermissionBits flag set.
	IgnorePerms bool
	// When AutoNormalize is set, file names that are in UTF8 but incorrect
	// normalization form will be corrected.
	AutoNormalize bool
	// Number of routines to use for hashing
	Hashers int
	// Our vector clock id
	ShortID protocol.ShortID
	// Optional progress tick interval which defines how often FolderScanProgress
	// events are emitted. Negative number means disabled.
	ProgressTickIntervalS int
	// Signals cancel from the outside - when closed, we should stop walking.
	Cancel chan struct{}
	// Whether or not we should also compute weak hashes
	UseWeakHashes bool
	FollowSymlinks []string
}

type CurrentFiler interface {
	// CurrentFile returns the file as seen at last scan.
	CurrentFile(name string) (protocol.FileInfo, bool)
}

func Walk(cfg Config) (chan protocol.FileInfo, error) {
	w := walker{cfg}

	if w.CurrentFiler == nil {
		w.CurrentFiler = noCurrentFiler{}
	}
	if w.Filesystem == nil {
		w.Filesystem = fs.DefaultFilesystem
	}

	return w.walk()
}

type walker struct {
	Config
}

// Walk returns the list of files found in the local folder by scanning the
// file system. Files are blockwise hashed.
func (w *walker) walk() (chan protocol.FileInfo, error) {
	l.Debugln("Walk", w.Dir, w.Subs, w.BlockSize, w.Matcher)

	if err := w.checkDir(); err != nil {
		return nil, err
	}

	toHashChan := make(chan protocol.FileInfo)
	finishedChan := make(chan protocol.FileInfo)

	// A routine which walks the filesystem tree, and sends files which have
	// been modified to the counter routine.
	go func() {
		hashFiles := w.walkAndHashFiles(toHashChan, finishedChan)

		var dirs []string
		if len(w.Subs) == 0 {
<<<<<<< HEAD
			// The list of dirs to walk is the folder dir itself.
			dirs = []string{w.Dir}
=======
			w.Filesystem.Walk(w.Dir, hashFiles)
>>>>>>> ce0456b5
		} else {
			// If a set of subdirs was given, replace the list with the list of
			// subdirs, relative to the folder path.
			for _, sub := range w.Subs {
<<<<<<< HEAD
				path := filepath.Join(w.Dir, sub)
				dirs = append(dirs, path)
			}
		}

		// If a there's a set of symlinks to follow, do the same for those.
		if len(w.FollowSymlinks) > 0 {
		nextSymlink:
			for _, link := range w.FollowSymlinks {
				path := filepath.Join(w.Dir, link)

				// Verify that the symlink is under one of the dirs we
				// intend to scan.
				for _, allowed := range dirs {
					if strings.HasPrefix(path, allowed+string(os.PathSeparator)) {
						goto ok
					}
				}
				continue nextSymlink

			ok:
				info, err := os.Stat(path)
				if err != nil {
					// The symlink points to something that doesn't exist. Never mind.
					continue
				}
				if !info.IsDir() {
					warnOnce.Do(func() {
						l.Warnf("Following symlinks to files is unsupported (%s).", path)
					})
					continue
				}

				// Append the path separator so that the scanner will
				// descend into the directory instead of seeing the symlink
				// itself.
				path += string(os.PathSeparator)
				dirs = append(dirs, path)
=======
				w.Filesystem.Walk(filepath.Join(w.Dir, sub), hashFiles)
>>>>>>> ce0456b5
			}
		}

		for _, dir := range dirs {
			filepath.Walk(dir, hashFiles)
		}
		close(toHashChan)
	}()

	// We're not required to emit scan progress events, just kick off hashers,
	// and feed inputs directly from the walker.
	if w.ProgressTickIntervalS < 0 {
		newParallelHasher(w.Filesystem, w.Dir, w.BlockSize, w.Hashers, finishedChan, toHashChan, nil, nil, w.Cancel, w.UseWeakHashes)
		return finishedChan, nil
	}

	// Defaults to every 2 seconds.
	if w.ProgressTickIntervalS == 0 {
		w.ProgressTickIntervalS = 2
	}

	ticker := time.NewTicker(time.Duration(w.ProgressTickIntervalS) * time.Second)

	// We need to emit progress events, hence we create a routine which buffers
	// the list of files to be hashed, counts the total number of
	// bytes to hash, and once no more files need to be hashed (chan gets closed),
	// start a routine which periodically emits FolderScanProgress events,
	// until a stop signal is sent by the parallel hasher.
	// Parallel hasher is stopped by this routine when we close the channel over
	// which it receives the files we ask it to hash.
	go func() {
		var filesToHash []protocol.FileInfo
		var total int64 = 1

		for file := range toHashChan {
			filesToHash = append(filesToHash, file)
			total += file.Size
		}

		realToHashChan := make(chan protocol.FileInfo)
		done := make(chan struct{})
		progress := newByteCounter()

		newParallelHasher(w.Filesystem, w.Dir, w.BlockSize, w.Hashers, finishedChan, realToHashChan, progress, done, w.Cancel, w.UseWeakHashes)

		// A routine which actually emits the FolderScanProgress events
		// every w.ProgressTicker ticks, until the hasher routines terminate.
		go func() {
			defer progress.Close()

			for {
				select {
				case <-done:
					l.Debugln("Walk progress done", w.Dir, w.Subs, w.BlockSize, w.Matcher)
					ticker.Stop()
					return
				case <-ticker.C:
					current := progress.Total()
					rate := progress.Rate()
					l.Debugf("Walk %s %s current progress %d/%d at %.01f MiB/s (%d%%)", w.Dir, w.Subs, current, total, rate/1024/1024, current*100/total)
					events.Default.Log(events.FolderScanProgress, map[string]interface{}{
						"folder":  w.Folder,
						"current": current,
						"total":   total,
						"rate":    rate, // bytes per second
					})
				case <-w.Cancel:
					ticker.Stop()
					return
				}
			}
		}()

	loop:
		for _, file := range filesToHash {
			l.Debugln("real to hash:", file.Name)
			select {
			case realToHashChan <- file:
			case <-w.Cancel:
				break loop
			}
		}
		close(realToHashChan)
	}()

	return finishedChan, nil
}

func (w *walker) walkAndHashFiles(fchan, dchan chan protocol.FileInfo) fs.WalkFunc {
	now := time.Now()
	return func(absPath string, info fs.FileInfo, err error) error {
		// Return value used when we are returning early and don't want to
		// process the item. For directories, this means do-not-descend.
		var skip error // nil
		// info nil when error is not nil
		if info != nil && info.IsDir() {
			skip = fs.SkipDir
		}

		if err != nil {
			l.Debugln("error:", absPath, info, err)
			return skip
		}

		relPath, err := filepath.Rel(w.Dir, absPath)
		if err != nil {
			l.Debugln("rel error:", absPath, err)
			return skip
		}

		if relPath == "." {
			return nil
		}

		info, err = w.Filesystem.Lstat(absPath)
		// An error here would be weird as we've already gotten to this point, but act on it nonetheless
		if err != nil {
			return skip
		}

		if ignore.IsTemporary(relPath) {
			l.Debugln("temporary:", relPath)
			if info.IsRegular() && info.ModTime().Add(w.TempLifetime).Before(now) {
				w.Filesystem.Remove(absPath)
				l.Debugln("removing temporary:", relPath, info.ModTime())
			}
			return nil
		}

		if ignore.IsInternal(relPath) {
			l.Debugln("ignored (internal):", relPath)
			return skip
		}

		if w.Matcher.Match(relPath).IsIgnored() {
			l.Debugln("ignored (patterns):", relPath)
			return skip
		}

		if !utf8.ValidString(relPath) {
			l.Warnf("File name %q is not in UTF8 encoding; skipping.", relPath)
			return skip
		}

		relPath, shouldSkip := w.normalizePath(absPath, relPath)
		if shouldSkip {
			return skip
		}

		switch {
<<<<<<< HEAD
		case info.Mode()&os.ModeSymlink == os.ModeSymlink:
			for _, link := range w.FollowSymlinks {
				// If the symlink is one of those we are supposed to follow,
				// we should not treat it as a symlink when seeing it here.
				if relPath == link {
					return skip
				}
			}

=======
		case info.IsSymlink():
>>>>>>> ce0456b5
			if err := w.walkSymlink(absPath, relPath, dchan); err != nil {
				return err
			}
			if info.IsDir() {
				// under no circumstances shall we descend into a symlink
				return fs.SkipDir
			}
			return nil

		case info.IsDir():
			err = w.walkDir(relPath, info, dchan)

		case info.IsRegular():
			err = w.walkRegular(relPath, info, fchan)
		}

		return err
	}
}

func (w *walker) walkRegular(relPath string, info fs.FileInfo, fchan chan protocol.FileInfo) error {
	curMode := uint32(info.Mode())
	if runtime.GOOS == "windows" && osutil.IsWindowsExecutable(relPath) {
		curMode |= 0111
	}

	// A file is "unchanged", if it
	//  - exists
	//  - has the same permissions as previously, unless we are ignoring permissions
	//  - was not marked deleted (since it apparently exists now)
	//  - had the same modification time as it has now
	//  - was not a directory previously (since it's a file now)
	//  - was not a symlink (since it's a file now)
	//  - was not invalid (since it looks valid now)
	//  - has the same size as previously
	cf, ok := w.CurrentFiler.CurrentFile(relPath)
	permUnchanged := w.IgnorePerms || !cf.HasPermissionBits() || PermsEqual(cf.Permissions, curMode)
	if ok && permUnchanged && !cf.IsDeleted() && cf.ModTime().Equal(info.ModTime()) && !cf.IsDirectory() &&
		!cf.IsSymlink() && !cf.IsInvalid() && cf.Size == info.Size() {
		return nil
	}

	if ok {
		l.Debugln("rescan:", cf, info.ModTime().Unix(), info.Mode()&fs.ModePerm)
	}

	f := protocol.FileInfo{
		Name:          relPath,
		Type:          protocol.FileInfoTypeFile,
		Version:       cf.Version.Update(w.ShortID),
		Permissions:   curMode & uint32(maskModePerm),
		NoPermissions: w.IgnorePerms,
		ModifiedS:     info.ModTime().Unix(),
		ModifiedNs:    int32(info.ModTime().Nanosecond()),
		ModifiedBy:    w.ShortID,
		Size:          info.Size(),
	}
	l.Debugln("to hash:", relPath, f)

	select {
	case fchan <- f:
	case <-w.Cancel:
		return errors.New("cancelled")
	}

	return nil
}

func (w *walker) walkDir(relPath string, info fs.FileInfo, dchan chan protocol.FileInfo) error {
	// A directory is "unchanged", if it
	//  - exists
	//  - has the same permissions as previously, unless we are ignoring permissions
	//  - was not marked deleted (since it apparently exists now)
	//  - was a directory previously (not a file or something else)
	//  - was not a symlink (since it's a directory now)
	//  - was not invalid (since it looks valid now)
	cf, ok := w.CurrentFiler.CurrentFile(relPath)
	permUnchanged := w.IgnorePerms || !cf.HasPermissionBits() || PermsEqual(cf.Permissions, uint32(info.Mode()))
	if ok && permUnchanged && !cf.IsDeleted() && cf.IsDirectory() && !cf.IsSymlink() && !cf.IsInvalid() {
		return nil
	}

	f := protocol.FileInfo{
		Name:          relPath,
		Type:          protocol.FileInfoTypeDirectory,
		Version:       cf.Version.Update(w.ShortID),
		Permissions:   uint32(info.Mode() & maskModePerm),
		NoPermissions: w.IgnorePerms,
		ModifiedS:     info.ModTime().Unix(),
		ModifiedNs:    int32(info.ModTime().Nanosecond()),
		ModifiedBy:    w.ShortID,
	}
	l.Debugln("dir:", relPath, f)

	select {
	case dchan <- f:
	case <-w.Cancel:
		return errors.New("cancelled")
	}

	return nil
}

// walkSymlink returns nil or an error, if the error is of the nature that
// it should stop the entire walk.
func (w *walker) walkSymlink(absPath, relPath string, dchan chan protocol.FileInfo) error {
	// Symlinks are not supported on Windows. We ignore instead of returning
	// an error.
	if runtime.GOOS == "windows" {
		return nil
	}

	// We always rehash symlinks as they have no modtime or
	// permissions. We check if they point to the old target by
	// checking that their existing blocks match with the blocks in
	// the index.

	target, err := w.Filesystem.ReadSymlink(absPath)
	if err != nil {
		l.Debugln("readlink error:", absPath, err)
		return nil
	}

	// A symlink is "unchanged", if
	//  - it exists
	//  - it wasn't deleted (because it isn't now)
	//  - it was a symlink
	//  - it wasn't invalid
	//  - the symlink type (file/dir) was the same
	//  - the target was the same
	cf, ok := w.CurrentFiler.CurrentFile(relPath)
	if ok && !cf.IsDeleted() && cf.IsSymlink() && !cf.IsInvalid() && cf.SymlinkTarget == target {
		return nil
	}

	f := protocol.FileInfo{
		Name:          relPath,
		Type:          protocol.FileInfoTypeSymlink,
		Version:       cf.Version.Update(w.ShortID),
		NoPermissions: true, // Symlinks don't have permissions of their own
		SymlinkTarget: target,
	}

	l.Debugln("symlink changedb:", absPath, f)

	select {
	case dchan <- f:
	case <-w.Cancel:
		return errors.New("cancelled")
	}

	return nil
}

// normalizePath returns the normalized relative path (possibly after fixing
// it on disk), or skip is true.
func (w *walker) normalizePath(absPath, relPath string) (normPath string, skip bool) {
	if runtime.GOOS == "darwin" {
		// Mac OS X file names should always be NFD normalized.
		normPath = norm.NFD.String(relPath)
	} else {
		// Every other OS in the known universe uses NFC or just plain
		// doesn't bother to define an encoding. In our case *we* do care,
		// so we enforce NFC regardless.
		normPath = norm.NFC.String(relPath)
	}

	if relPath != normPath {
		// The file name was not normalized.

		if !w.AutoNormalize {
			// We're not authorized to do anything about it, so complain and skip.

			l.Warnf("File name %q is not in the correct UTF8 normalization form; skipping.", relPath)
			return "", true
		}

		// We will attempt to normalize it.
		normalizedPath := filepath.Join(w.Dir, normPath)
		if _, err := w.Filesystem.Lstat(normalizedPath); fs.IsNotExist(err) {
			// Nothing exists with the normalized filename. Good.
			if err = w.Filesystem.Rename(absPath, normalizedPath); err != nil {
				l.Infof(`Error normalizing UTF8 encoding of file "%s": %v`, relPath, err)
				return "", true
			}
			l.Infof(`Normalized UTF8 encoding of file name "%s".`, relPath)
		} else {
			// There is something already in the way at the normalized
			// file name.
			l.Infof(`File "%s" has UTF8 encoding conflict with another file; ignoring.`, relPath)
			return "", true
		}
	}

	return normPath, false
}

func (w *walker) checkDir() error {
	if info, err := w.Filesystem.Lstat(w.Dir); err != nil {
		return err
	} else if !info.IsDir() {
		return errors.New(w.Dir + ": not a directory")
	} else {
		l.Debugln("checkDir", w.Dir, info)
	}
	return nil
}

func PermsEqual(a, b uint32) bool {
	switch runtime.GOOS {
	case "windows":
		// There is only writeable and read only, represented for user, group
		// and other equally. We only compare against user.
		return a&0600 == b&0600
	default:
		// All bits count
		return a&0777 == b&0777
	}
}

// A byteCounter gets bytes added to it via Update() and then provides the
// Total() and one minute moving average Rate() in bytes per second.
type byteCounter struct {
	total int64
	metrics.EWMA
	stop chan struct{}
}

func newByteCounter() *byteCounter {
	c := &byteCounter{
		EWMA: metrics.NewEWMA1(), // a one minute exponentially weighted moving average
		stop: make(chan struct{}),
	}
	go c.ticker()
	return c
}

func (c *byteCounter) ticker() {
	// The metrics.EWMA expects clock ticks every five seconds in order to
	// decay the average properly.
	t := time.NewTicker(5 * time.Second)
	for {
		select {
		case <-t.C:
			c.Tick()
		case <-c.stop:
			t.Stop()
			return
		}
	}
}

func (c *byteCounter) Update(bytes int64) {
	atomic.AddInt64(&c.total, bytes)
	c.EWMA.Update(bytes)
}

func (c *byteCounter) Total() int64 {
	return atomic.LoadInt64(&c.total)
}

func (c *byteCounter) Close() {
	close(c.stop)
}

// A no-op CurrentFiler

type noCurrentFiler struct{}

func (noCurrentFiler) CurrentFile(name string) (protocol.FileInfo, bool) {
	return protocol.FileInfo{}, false
}<|MERGE_RESOLUTION|>--- conflicted
+++ resolved
@@ -8,6 +8,7 @@
 
 import (
 	"errors"
+	"os"
 	"path/filepath"
 	"runtime"
 	"strings"
@@ -25,14 +26,10 @@
 	"golang.org/x/text/unicode/norm"
 )
 
-<<<<<<< HEAD
 var (
-	maskModePerm os.FileMode
+	maskModePerm fs.FileMode
 	warnOnce     sync.Once
 )
-=======
-var maskModePerm fs.FileMode
->>>>>>> ce0456b5
 
 func init() {
 	if runtime.GOOS == "windows" {
@@ -126,19 +123,12 @@
 
 		var dirs []string
 		if len(w.Subs) == 0 {
-<<<<<<< HEAD
-			// The list of dirs to walk is the folder dir itself.
-			dirs = []string{w.Dir}
-=======
 			w.Filesystem.Walk(w.Dir, hashFiles)
->>>>>>> ce0456b5
 		} else {
 			// If a set of subdirs was given, replace the list with the list of
 			// subdirs, relative to the folder path.
 			for _, sub := range w.Subs {
-<<<<<<< HEAD
-				path := filepath.Join(w.Dir, sub)
-				dirs = append(dirs, path)
+				w.Filesystem.Walk(filepath.Join(w.Dir, sub), hashFiles)
 			}
 		}
 
@@ -175,14 +165,11 @@
 				// itself.
 				path += string(os.PathSeparator)
 				dirs = append(dirs, path)
-=======
-				w.Filesystem.Walk(filepath.Join(w.Dir, sub), hashFiles)
->>>>>>> ce0456b5
 			}
 		}
 
 		for _, dir := range dirs {
-			filepath.Walk(dir, hashFiles)
+			w.Filesystem.Walk(dir, hashFiles)
 		}
 		close(toHashChan)
 	}()
@@ -328,8 +315,7 @@
 		}
 
 		switch {
-<<<<<<< HEAD
-		case info.Mode()&os.ModeSymlink == os.ModeSymlink:
+		case info.Mode()&fs.FileMode(os.ModeSymlink) == fs.FileMode(os.ModeSymlink):
 			for _, link := range w.FollowSymlinks {
 				// If the symlink is one of those we are supposed to follow,
 				// we should not treat it as a symlink when seeing it here.
@@ -338,9 +324,6 @@
 				}
 			}
 
-=======
-		case info.IsSymlink():
->>>>>>> ce0456b5
 			if err := w.walkSymlink(absPath, relPath, dchan); err != nil {
 				return err
 			}
