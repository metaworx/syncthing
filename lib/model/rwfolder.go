--- conflicted
+++ resolved
@@ -82,31 +82,11 @@
 	folder
 	config.FolderConfiguration
 
-<<<<<<< HEAD
-	mtimeFS            *fs.MtimeFS
-	dir                string
-	versioner          versioner.Versioner
-	ignorePerms        bool
-	order              config.PullOrder
-	maxConflicts       int
-	sleep              time.Duration
-	pause              time.Duration
-	allowSparse        bool
-	checkFreeSpace     bool
-	ignoreDelete       bool
-	fsync              bool
-	useWeakHash        bool
-	deleteLocalChanges bool
-
-	copiers int
-	pullers int
-=======
 	mtimeFS   *fs.MtimeFS
 	dir       string
 	versioner versioner.Versioner
 	sleep     time.Duration
 	pause     time.Duration
->>>>>>> f5a310ad
 
 	queue       *jobQueue
 	dbUpdates   chan dbUpdateJob
@@ -129,26 +109,9 @@
 		},
 		FolderConfiguration: cfg,
 
-<<<<<<< HEAD
-		mtimeFS:            mtimeFS,
-		dir:                cfg.Path(),
-		versioner:          ver,
-		ignorePerms:        cfg.IgnorePerms,
-		copiers:            cfg.Copiers,
-		pullers:            cfg.Pullers,
-		order:              cfg.Order,
-		maxConflicts:       cfg.MaxConflicts,
-		allowSparse:        !cfg.DisableSparseFiles,
-		checkFreeSpace:     cfg.MinDiskFreePct != 0,
-		ignoreDelete:       cfg.IgnoreDelete,
-		fsync:              cfg.Fsync,
-		useWeakHash:        !cfg.DisableWeakHash,
-		deleteLocalChanges: cfg.DeleteLocalChanges,
-=======
 		mtimeFS:   mtimeFS,
 		dir:       cfg.Path(),
 		versioner: ver,
->>>>>>> f5a310ad
 
 		queue:       newJobQueue(),
 		pullTimer:   time.NewTimer(time.Second),
@@ -871,7 +834,7 @@
 		return
 	}
 
-	err = deleteFile(f.dir, file, f.versioner, f.maxConflicts)
+	err = deleteFile(f.dir, file, f.versioner, f.MaxConflicts)
 
 	if err == nil || os.IsNotExist(err) {
 		// It was removed or it doesn't exist to start with
@@ -1657,51 +1620,7 @@
 }
 
 func (f *sendReceiveFolder) moveForConflict(name string) error {
-<<<<<<< HEAD
-	return moveForConflict(name, f.maxConflicts)
-=======
-	if strings.Contains(filepath.Base(name), ".sync-conflict-") {
-		l.Infoln("Conflict for", name, "which is already a conflict copy; not copying again.")
-		if err := os.Remove(name); err != nil && !os.IsNotExist(err) {
-			return err
-		}
-		return nil
-	}
-
-	if f.MaxConflicts == 0 {
-		if err := os.Remove(name); err != nil && !os.IsNotExist(err) {
-			return err
-		}
-		return nil
-	}
-
-	ext := filepath.Ext(name)
-	withoutExt := name[:len(name)-len(ext)]
-	newName := withoutExt + time.Now().Format(".sync-conflict-20060102-150405") + ext
-	err := os.Rename(name, newName)
-	if os.IsNotExist(err) {
-		// We were supposed to move a file away but it does not exist. Either
-		// the user has already moved it away, or the conflict was between a
-		// remote modification and a local delete. In either way it does not
-		// matter, go ahead as if the move succeeded.
-		err = nil
-	}
-	if f.MaxConflicts > -1 {
-		matches, gerr := osutil.Glob(withoutExt + ".sync-conflict-????????-??????" + ext)
-		if gerr == nil && len(matches) > f.MaxConflicts {
-			sort.Sort(sort.Reverse(sort.StringSlice(matches)))
-			for _, match := range matches[f.MaxConflicts:] {
-				gerr = os.Remove(match)
-				if gerr != nil {
-					l.Debugln(f, "removing extra conflict", gerr)
-				}
-			}
-		} else if gerr != nil {
-			l.Debugln(f, "globbing for conflicts", gerr)
-		}
-	}
-	return err
->>>>>>> f5a310ad
+	return moveForConflict(name, f.MaxConflicts)
 }
 
 func (f *sendReceiveFolder) newError(path string, err error) {
