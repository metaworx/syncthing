--- conflicted
+++ resolved
@@ -295,6 +295,9 @@
 	if cfg.Version == 19 {
 		convertV19V20(cfg)
 	}
+	if cfg.Version == 20 {
+		convertV20V21(cfg)
+	}
 
 	// Build a list of available devices
 	existingDevices := make(map[protocol.DeviceID]bool)
@@ -344,8 +347,7 @@
 	return nil
 }
 
-func convertV19V20(cfg *Configuration) {
-<<<<<<< HEAD
+func convertV20V21(cfg *Configuration) {
 	for i := range cfg.Folders {
 		cfg.Folders[i].FsNotifications = false
 		cfg.Folders[i].NotifyDelayS = 10
@@ -358,14 +360,18 @@
 		if cfg.Folders[i].LongRescanIntervalS > 86400 {
 			cfg.Folders[i].LongRescanIntervalS = 86400
 		}
-=======
+	}
+
+	cfg.Version = 20
+}
+
+func convertV19V20(cfg *Configuration) {
 	cfg.Options.MinHomeDiskFree = Size{Value: cfg.Options.DeprecatedMinHomeDiskFreePct, Unit: "%"}
 	cfg.Options.DeprecatedMinHomeDiskFreePct = 0
 
 	for i := range cfg.Folders {
 		cfg.Folders[i].MinDiskFree = Size{Value: cfg.Folders[i].DeprecatedMinDiskFreePct, Unit: "%"}
 		cfg.Folders[i].DeprecatedMinDiskFreePct = 0
->>>>>>> 75460be9
 	}
 
 	cfg.Version = 20
